--- conflicted
+++ resolved
@@ -117,12 +117,8 @@
     }
 
     def __init__(self, checksum=True, use_mapping=True, verbose=0,
-<<<<<<< HEAD
                  update_moles=False, default_terms_file=None,
-                 suppress_file_output=False, **kwargs):
-=======
-                 update_moles=False, default_terms_file=None, json_data=None):
->>>>>>> 3eda6655
+                 suppress_file_output=False, json_data=None):
         """
         Initialise the ProcessDatasets class.
 
@@ -604,21 +600,7 @@
         return self._create_drs_record(csv_rec), csv_rec
 
     def _create_drs_record(self, csv_rec):
-<<<<<<< HEAD
-
-=======
-        proc_lev_label = TripleStore.get_alt_label(
-            csv_rec.get(PROCESSING_LEVEL))
-        project_label = TripleStore.get_alt_label(csv_rec.get(ECV))
-        data_type_label = TripleStore.get_alt_label(csv_rec.get(DATA_TYPE))
-        print(csv_rec)
-        print(PRODUCT_STRING)
-        print(csv_rec.get(PRODUCT_STRING))
-        if csv_rec.get(PRODUCT_STRING) is not None:
-            product_label = TripleStore.get_pref_label(csv_rec.get(PRODUCT_STRING))
-        else:
-            product_label = ''
->>>>>>> 3eda6655
+
         drs = {}
 
         for facet in [PROCESSING_LEVEL, ECV, DATA_TYPE, PRODUCT_STRING]:
@@ -708,11 +690,8 @@
     def _process_file_atrib(self, global_attr, attr, ds):
         drs = {}
         tags = {}
-<<<<<<< HEAD
-=======
         if self.__user_mappings:
             attr = self.__user_mappings.split_attrib(attr)
->>>>>>> 3eda6655
 
         if self.__use_mapping:
             attr = LocalVocabMappings.split_attrib(attr)
@@ -988,14 +967,11 @@
         return None
 
     def _convert_term(self, facet, term):
-<<<<<<< HEAD
         term = str(term).lower()
 
-=======
-        term = term.lower()
         if self.__user_mappings:
             term = self.__user_mappings.get_mapping(facet, term)
->>>>>>> 3eda6655
+
         if self.__use_mapping:
             term = LocalVocabMappings.get_mapping(facet, term)
         return term
